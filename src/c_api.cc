/*!
 *  Copyright (c) 2015 by Contributors
 * \file c_api.cc
 * \brief C API of mxnet
 */
#include <dmlc/base.h>
#include <dmlc/logging.h>
#include <dmlc/io.h>
#include <dmlc/memory_io.h>
#include <mxnet/base.h>
#include <mxnet/ndarray.h>
#include <mxnet/symbolic.h>
#include <mxnet/operator.h>
#include <mxnet/io.h>
#include <mxnet/c_api.h>
#include <mxnet/kvstore.h>
#include <vector>
#include <sstream>
#include <string>
#include <mutex>
#include <memory>
#include <functional>

// macro hanlding for threadlocal variables
#ifdef __GNUC__
  #define MX_TREAD_LOCAL __thread
#elif __STDC_VERSION__ >= 201112L
  #define  MX_TREAD_LOCAL _Thread_local
#elif defined(_MSC_VER)
  #define MX_TREAD_LOCAL __declspec(thread)
#endif

#ifndef MX_TREAD_LOCAL
#message("Warning: Threadlocal is not enabled");
#endif

using namespace mxnet;

/*! \brief entry to to easily hold returning information */
struct MXAPIThreadLocalEntry {
  /*! \brief holds last error message */
  std::string last_error;
  /*! \brief result holder for returning string */
  std::string ret_str;
  /*! \brief result holder for returning strings */
  std::vector<std::string> ret_vec_str;
  /*! \brief result holder for returning string pointers */
  std::vector<const char *> ret_vec_charp;
  /*! \brief result holder for returning handles */
  std::vector<void *> ret_handles;
  /*! \brief result holder for returning shapes */
  std::vector<TShape> arg_shapes, out_shapes, aux_shapes;
  /*! \brief result holder for returning shape dimensions */
  std::vector<mx_uint> arg_shape_ndim, out_shape_ndim, aux_shape_ndim;
  /*! \brief result holder for returning shape pointer */
  std::vector<const mx_uint*> arg_shape_data, out_shape_data, aux_shape_data;
  // helper function to setup return value of shape array
  inline static void SetupShapeArrayReturn(
      const std::vector<TShape> &shapes,
      std::vector<mx_uint> *ndim,
      std::vector<const mx_uint*> *data) {
    ndim->resize(shapes.size());
    data->resize(shapes.size());
    for (size_t i = 0; i < shapes.size(); ++i) {
      ndim->at(i) = shapes[i].ndim();
      data->at(i) = shapes[i].data();
    }
  }
};

/*!
 * \brief A threadlocal store to store threadlocal variables.
 *  Will return a thread local singleton of type T
 * \tparam T the type we like to store
 */
class MXAPIThreadLocalStore {
 public:
  /*! \brief store return entry */
  typedef MXAPIThreadLocalEntry T;
  /*! \return get a thread local singleton */
  static T* Get() {
    static MX_TREAD_LOCAL T* ptr = nullptr;
    if (ptr == nullptr) {
      ptr = new T();
      Singleton()->RegisterDelete(ptr);
    }
    return ptr;
  }

 private:
  /*! \brief constructor */
  MXAPIThreadLocalStore() {}
  /*! \brief destructor */
  ~MXAPIThreadLocalStore() {
    for (size_t i = 0; i < data_.size(); ++i) {
      delete data_[i];
    }
  }
  /*! \return singleton of the store */
  static MXAPIThreadLocalStore *Singleton() {
    static MXAPIThreadLocalStore inst;
    return &inst;
  }
  /*!
   * \brief register str for internal deletion
   * \param str the string pointer
   */
  void RegisterDelete(T *str) {
    std::unique_lock<std::mutex> lock(mutex_);
    data_.push_back(str);
    lock.unlock();
  }
  /*! \brief internal mutex */
  std::mutex mutex_;
  /*!\brief internal data */
  std::vector<T*> data_;
};

// NOTE: all functions return 0 upon success
// consider add try/catch block for user error
// handling in the future

/*! \brief  macro to guard beginning and end section of all functions */
#define API_BEGIN() try {
/*! \brief every function starts with API_BEGIN();
     and finishes with API_END() or API_END_HANDLE_ERROR */
#define API_END() } catch(dmlc::Error &_except_) { return MXHandleException(_except_); } return 0;
/*!
 * \brief every function starts with API_BEGIN();
 *   and finishes with API_END() or API_END_HANDLE_ERROR
 *   The finally clause contains procedure to cleanup states when an error happens.
 */
#define API_END_HANDLE_ERROR(Finalize) } catch(dmlc::Error &_except_) { Finalize; return MXHandleException(_except_); } return 0; // NOLINT(*)

/*! \brief return str message of the last error */
const char *MXGetLastError() {
  return MXAPIThreadLocalStore::Get()->last_error.c_str();
}

/*!
 * \brief handle exception throwed out
 * \param e the exception
 * \return the return value of API after exception is handled
 */
int MXHandleException(const dmlc::Error &e) {
  MXAPIThreadLocalStore::Get()->last_error = e.what();
  return -1;
}

// Internal function to get the information
// from function registry
// Used to implement MXSymbolGetAtomicSymbolInfo and MXFuncGetInfo
template<typename FunRegType>
inline int MXAPIGetFunctionRegInfo(const FunRegType *e,
                                   const char **name,
                                   const char **description,
                                   mx_uint *num_args,
                                   const char ***arg_names,
                                   const char ***arg_type_infos,
                                   const char ***arg_descriptions) {
  MXAPIThreadLocalEntry *ret = MXAPIThreadLocalStore::Get();

  API_BEGIN();
  *name = e->name.c_str();
  *description = e->description.c_str();
  *num_args = static_cast<mx_uint>(e->arguments.size());
  ret->ret_vec_charp.clear();
  for (size_t i = 0; i < e->arguments.size(); ++i) {
    ret->ret_vec_charp.push_back(e->arguments[i].name.c_str());
  }
  for (size_t i = 0; i < e->arguments.size(); ++i) {
    ret->ret_vec_charp.push_back(e->arguments[i].type_info_str.c_str());
  }
  for (size_t i = 0; i < e->arguments.size(); ++i) {
    ret->ret_vec_charp.push_back(e->arguments[i].description.c_str());
  }
  *arg_names = dmlc::BeginPtr(ret->ret_vec_charp);
  *arg_type_infos = dmlc::BeginPtr(ret->ret_vec_charp) + e->arguments.size();
  *arg_descriptions = dmlc::BeginPtr(ret->ret_vec_charp) + (e->arguments.size() * 2);
  API_END();
}

// NOTE: return value is added in API_END
int MXNDArrayCreateNone(NDArrayHandle *out) {
  API_BEGIN();
  *out = new NDArray();
  API_END();
}

int MXNDArrayCreate(const mx_uint *shape,
                    mx_uint ndim,
                    int dev_mask,
                    int dev_id,
                    int delay_alloc,
                    NDArrayHandle *out) {
  API_BEGIN();
  *out = new NDArray(TShape(shape, shape + ndim),
                    Context(dev_mask, dev_id),
                    delay_alloc != 0);
  API_END();
}

int MXNDArrayLoadFromRawBytes(const void *buf,
                              mx_ulong size,
                              NDArrayHandle *out) {
  NDArray *ptr = nullptr;
  API_BEGIN();
  dmlc::MemoryFixedSizeStream strm((void*)buf, size); // NOLINT(*)
  ptr = new NDArray();
  if (!ptr->Load(&strm)) {
    throw dmlc::Error("Invalid NDArray serialization format");
  }
  *out = ptr;
  API_END_HANDLE_ERROR(delete ptr);
}

int MXNDArraySaveRawBytes(NDArrayHandle handle,
                          mx_ulong *out_size,
                          const char **out_buf) {
  MXAPIThreadLocalEntry *ret = MXAPIThreadLocalStore::Get();
  API_BEGIN();
  ret->ret_str.resize(0);
  dmlc::MemoryStringStream strm(&ret->ret_str);
  static_cast<NDArray*>(handle)->Save(&strm);
  *out_size = ret->ret_str.length();
  *out_buf = ret->ret_str.c_str();
  API_END();
}

int MXNDArraySyncCopyFromCPU(NDArrayHandle handle,
                             const mx_float *data,
                             size_t size) {
  API_BEGIN();
  static_cast<NDArray*>(handle)->SyncCopyFromCPU(data, size);
  API_END();
}

int MXNDArraySyncCopyToCPU(NDArrayHandle handle,
                           mx_float *data,
                           size_t size) {
  API_BEGIN();
  static_cast<NDArray*>(handle)->SyncCopyToCPU(data, size);
  API_END();
}

int MXNDArrayWaitToRead(NDArrayHandle handle) {
  API_BEGIN();
  static_cast<NDArray*>(handle)->WaitToRead();
  API_END();
}

int MXNDArrayWaitToWrite(NDArrayHandle handle) {
  API_BEGIN();
  static_cast<NDArray*>(handle)->WaitToWrite();
  API_END();
}

const uint64_t kMXAPINDArrayListMagic = 0x112;

int MXNDArrayListSave(const char* fname,
                      mx_uint num_args,
                      NDArrayHandle* args,
                      const char** keys) {
  API_BEGIN();
  std::vector<NDArray> data(num_args);
  std::vector<std::string> names;
  for (mx_uint i = 0; i < num_args; ++i) {
    data[i] = *static_cast<NDArray*>(args[i]);
  }
  if (keys != nullptr) {
    names.resize(num_args);
    for (mx_uint i = 0; i < num_args; ++i) {
      names[i] = keys[i];
    }
  }
  std::unique_ptr<dmlc::Stream> fo(dmlc::Stream::Create(fname, "w"));
  uint64_t header = kMXAPINDArrayListMagic, reserved = 0;
  fo->Write(&header, sizeof(header));
  fo->Write(&reserved, sizeof(reserved));
  fo->Write(data);
  fo->Write(names);
  API_END();
}

int MXNDArrayListLoad(const char* fname,
                      mx_uint *out_size,
                      NDArrayHandle** out_arr,
                      mx_uint *out_name_size,
                      const char*** out_names) {
  MXAPIThreadLocalEntry *ret = MXAPIThreadLocalStore::Get();
  ret->ret_vec_str.clear();
  API_BEGIN();
  std::vector<NDArray> data;
  std::vector<std::string> &names = ret->ret_vec_str;
  std::unique_ptr<dmlc::Stream> fi(dmlc::Stream::Create(fname, "r"));
  uint64_t header, reserved;
  CHECK(fi->Read(&header))
      << "Invalid NDArray file format";
  CHECK(fi->Read(&reserved))
      << "Invalid NDArray file format";
  CHECK(header == kMXAPINDArrayListMagic)
      << "Invalid NDArray file format";
  CHECK(fi->Read(&data))
      << "Invalid NDArray file format";
  CHECK(fi->Read(&names))
      << "Invalid NDArray file format";
  CHECK(names.size() == 0 || names.size() == data.size())
      << "Invalid NDArray file format";
  ret->ret_handles.resize(data.size());
  for (size_t i = 0; i < data.size(); ++i) {
    NDArray *ptr = new NDArray();
    *ptr = data[i];
    ret->ret_handles[i] = ptr;
  }
  ret->ret_vec_charp.resize(names.size());
  for (size_t i = 0; i < names.size(); ++i) {
    ret->ret_vec_charp[i] = names[i].c_str();
  }
  *out_size = static_cast<mx_uint>(data.size());
  *out_arr = dmlc::BeginPtr(ret->ret_handles);
  *out_name_size = static_cast<mx_uint>(names.size());
  *out_names = dmlc::BeginPtr(ret->ret_vec_charp);
  API_END();
}

int MXNDArrayWaitAll() {
  API_BEGIN();
  Engine::Get()->WaitForAll();
  API_END();
}

int MXNDArrayFree(NDArrayHandle handle) {
  API_BEGIN();
  delete static_cast<NDArray*>(handle);
  API_END();
}

int MXNDArrayGetShape(NDArrayHandle handle,
                      mx_uint *out_dim,
                      const mx_uint **out_pdata) {
  API_BEGIN();
  NDArray *arr = static_cast<NDArray*>(handle);
  if (!arr->is_none()) {
    const TShape &s = arr->shape();
    *out_dim = s.ndim();
    *out_pdata = s.data();
  } else {
    *out_dim = 0;
  }
  API_END();
}

int MXNDArrayGetData(NDArrayHandle handle,
                     mx_float **out_pdata) {
  API_BEGIN();
  NDArray *arr = static_cast<NDArray*>(handle);
  if (!arr->is_none()) {
    CHECK(arr->ctx().dev_mask == cpu::kDevMask)
        << "MXNDArrayGetData can only be called for NDArray on CPU";
    const TBlob &b = arr->data();
    CHECK(b.CheckContiguous());
    *out_pdata = b.FlatTo2D<cpu, mx_float>().dptr_;
  } else {
    *out_pdata = nullptr;
  }
  API_END();
}

int MXNDArrayGetContext(NDArrayHandle handle,
                        int *out_dev_mask,
                        int *out_dev_id) {
  API_BEGIN();
  NDArray *arr = static_cast<NDArray*>(handle);
  if (!arr->is_none()) {
    const Context &ctx = arr->ctx();
    *out_dev_mask = ctx.dev_mask;
    *out_dev_id = ctx.dev_id;
  } else {
    *out_dev_mask = 0;
    *out_dev_id = 0;
  }
  API_END();
}

int MXListFunctions(mx_uint *out_size,
                    FunctionHandle **out_array) {
  API_BEGIN();
  auto &vec = dmlc::Registry<NDArrayFunctionReg>::List();
  *out_size = static_cast<mx_uint>(vec.size());
  *out_array = (FunctionHandle*)(dmlc::BeginPtr(vec));  //  NOLINT(*)
  API_END();
}

int MXGetFunction(const char *name,
                  FunctionHandle *out) {
  API_BEGIN();
  *out = dmlc::Registry<NDArrayFunctionReg>::Find(name);
  API_END();
}

int MXFuncGetInfo(FunctionHandle fun,
                  const char **name,
                  const char **description,
                  mx_uint *num_args,
                  const char ***arg_names,
                  const char ***arg_type_infos,
                  const char ***arg_descriptions) {
  return MXAPIGetFunctionRegInfo(static_cast<const NDArrayFunctionReg *>(fun),
                                 name, description, num_args,
                                 arg_names, arg_type_infos, arg_descriptions);
}

int MXFuncDescribe(FunctionHandle fun,
                   mx_uint *num_use_vars,
                   mx_uint *num_scalars,
                   mx_uint *num_mutate_vars,
                   int *type_mask) {
  API_BEGIN();
  auto *f = static_cast<const NDArrayFunctionReg*>(fun);
  *num_use_vars = f->num_use_vars;
  *num_scalars = f->num_scalars;
  *num_mutate_vars = f->num_mutate_vars;
  *type_mask = f->type_mask;
  API_END();
}

int MXFuncInvoke(FunctionHandle fun,
                 NDArrayHandle *use_vars,
                 mx_float *scalar_args,
                 NDArrayHandle *mutate_vars) {
  API_BEGIN();
  auto *f = static_cast<const NDArrayFunctionReg*>(fun);
  f->body((NDArray**)(use_vars),  //  NOLINT(*)
          scalar_args,
          (NDArray**)(mutate_vars));  //  NOLINT(*)
  API_END();
}

//--------------------------------------------
// Part 3: symbolic configuration generation
//--------------------------------------------

int MXSymbolListAtomicSymbolCreators(mx_uint *out_size,
                                     AtomicSymbolCreator **out_array) {
  API_BEGIN();
  auto &vec = dmlc::Registry<OperatorPropertyReg>::List();
  *out_size = static_cast<mx_uint>(vec.size());
  *out_array = (AtomicSymbolCreator*)(dmlc::BeginPtr(vec));  //  NOLINT(*)
  API_END();
}

int MXSymbolGetAtomicSymbolName(AtomicSymbolCreator creator,
                                const char **out) {
  API_BEGIN();
  OperatorPropertyReg *e = static_cast<OperatorPropertyReg *>(creator);
  *out = e->name.c_str();
  API_END();
}

int MXSymbolGetAtomicSymbolInfo(AtomicSymbolCreator creator,
                                const char **name,
                                const char **description,
                                mx_uint *num_args,
                                const char ***arg_names,
                                const char ***arg_type_infos,
                                const char ***arg_descriptions,
                                const char **key_var_num_args) {
  OperatorPropertyReg *e = static_cast<OperatorPropertyReg *>(creator);
  *key_var_num_args = e->key_var_num_args.c_str();
  return MXAPIGetFunctionRegInfo(e, name, description, num_args,
                                 arg_names, arg_type_infos, arg_descriptions);
}

int MXSymbolCreateAtomicSymbol(AtomicSymbolCreator creator,
                               int num_param,
                               const char **keys,
                               const char **vals,
                               SymbolHandle *out) {
  Symbol *s = new Symbol();
  OperatorProperty *op = nullptr;

  API_BEGIN();
  OperatorPropertyReg *e = static_cast<OperatorPropertyReg *>(creator);
  op = e->body();
  std::vector<std::pair<std::string, std::string> > kwargs;
  for (int i = 0; i < num_param; ++i) {
    kwargs.push_back({std::string(keys[i]), std::string(vals[i])});
  }
  op->Init(kwargs);
  *s = Symbol::Create(op);
  *out = s;
  API_END_HANDLE_ERROR(delete s; delete op);
}

int MXSymbolCreateVariable(const char *name, SymbolHandle *out) {
  Symbol *s = new Symbol();
  API_BEGIN();
  *s = Symbol::CreateVariable(name);
  *out = s;
  API_END_HANDLE_ERROR(delete s);
}

int MXSymbolCreateGroup(mx_uint num_symbols,
                        SymbolHandle *symbols,
                        SymbolHandle *out) {
  Symbol *s = new Symbol();
  Symbol **sym_arr = (Symbol**)symbols; // NOLINT(*)
  API_BEGIN();
  std::vector<Symbol> syms;
  for (mx_uint i = 0; i < num_symbols; ++i) {
    syms.push_back(*sym_arr[i]);
  }
  *s = Symbol::CreateGroup(syms);
  *out = s;
  API_END_HANDLE_ERROR(delete s);
}

int MXSymbolFree(SymbolHandle symbol) {
  API_BEGIN();
  delete static_cast<Symbol*>(symbol);
  API_END();
}

int MXSymbolCopy(SymbolHandle symbol, SymbolHandle *out) {
  Symbol *s = new Symbol();
  API_BEGIN();
  *s = static_cast<const Symbol*>(symbol)->Copy();
  *out = s;
  API_END_HANDLE_ERROR(delete s);
}

int MXSymbolPrint(SymbolHandle symbol, const char **out_str) {
  Symbol *s = static_cast<Symbol*>(symbol);
  MXAPIThreadLocalEntry *ret = MXAPIThreadLocalStore::Get();
  API_BEGIN();
  std::ostringstream os;
  s->Print(os);
  ret->ret_str = os.str();
  *out_str = (ret->ret_str).c_str();
  API_END();
}

int MXSymbolListArguments(SymbolHandle symbol,
                          mx_uint *out_size,
                          const char ***out_str_array) {
  Symbol *s = static_cast<Symbol*>(symbol);
  MXAPIThreadLocalEntry *ret = MXAPIThreadLocalStore::Get();
  API_BEGIN();
  ret->ret_vec_str = std::move(s->ListArguments());
  ret->ret_vec_charp.clear();
  for (size_t i = 0; i < ret->ret_vec_str.size(); ++i) {
    ret->ret_vec_charp.push_back(ret->ret_vec_str[i].c_str());
  }
  *out_size = static_cast<mx_uint>(ret->ret_vec_charp.size());
  *out_str_array = dmlc::BeginPtr(ret->ret_vec_charp);
  API_END();
}

int MXSymbolListOutputs(SymbolHandle symbol,
                        mx_uint *out_size,
                        const char ***out_str_array) {
  Symbol *s = static_cast<Symbol*>(symbol);
  MXAPIThreadLocalEntry *ret = MXAPIThreadLocalStore::Get();
  API_BEGIN();
  ret->ret_vec_str = std::move(s->ListOutputs());
  ret->ret_vec_charp.clear();
  for (size_t i = 0; i < ret->ret_vec_str.size(); ++i) {
    ret->ret_vec_charp.push_back(ret->ret_vec_str[i].c_str());
  }
  *out_size = static_cast<mx_uint>(ret->ret_vec_charp.size());
  *out_str_array = dmlc::BeginPtr(ret->ret_vec_charp);
  API_END();
}

int MXSymbolListAuxiliaryStates(SymbolHandle symbol,
                                mx_uint *out_size,
                                const char ***out_str_array) {
  Symbol *s = static_cast<Symbol*>(symbol);
  MXAPIThreadLocalEntry *ret = MXAPIThreadLocalStore::Get();
  API_BEGIN();
  ret->ret_vec_str = std::move(s->ListAuxiliaryStates());
  ret->ret_vec_charp.clear();
  for (size_t i = 0; i < ret->ret_vec_str.size(); ++i) {
    ret->ret_vec_charp.push_back(ret->ret_vec_str[i].c_str());
  }
  *out_size = static_cast<mx_uint>(ret->ret_vec_charp.size());
  *out_str_array = dmlc::BeginPtr(ret->ret_vec_charp);
  API_END();
}

int MXSymbolCompose(SymbolHandle sym,
                    const char *name,
                    mx_uint num_args,
                    const char** keys,
                    SymbolHandle* args) {
  API_BEGIN();
  std::string s_name;
  if (name != nullptr) s_name = name;

  Symbol* s = static_cast<Symbol*>(sym);
  if (keys == nullptr && num_args != 0) {
    std::vector<Symbol> pos_args;
    for (mx_uint i = 0; i < num_args; ++i) {
      pos_args.push_back(*((Symbol*)args[i]));  //  NOLINT(*)
    }
    s->Compose(pos_args, s_name);
  } else {
    std::unordered_map<std::string, Symbol> kwargs;
    for (mx_uint i = 0; i < num_args; ++i) {
      kwargs[keys[i]] = *((Symbol*)args[i]);  //  NOLINT(*)
    }
    s->Compose(kwargs, s_name);
  }
  API_END();
}

int MXSymbolGrad(SymbolHandle sym, mx_uint num_wrt, const char** wrt, SymbolHandle* out) {
  API_BEGIN();
  Symbol* s = static_cast<Symbol*>(sym);
  std::vector<std::string> wrts(num_wrt);
  for (mx_uint i = 0; i < num_wrt; ++i) {
    wrts[i] = wrt[i];
  }
  Symbol* ret = new Symbol;
  *ret = s->Grad(wrts);
  *out = ret;
  API_END();
}

int MXSymbolInferShape(SymbolHandle sym,
                       mx_uint num_args,
                       const char** keys,
                       const mx_uint *arg_ind_ptr,
                       const mx_uint *arg_shape_data,
                       mx_uint *in_shape_size,
                       const mx_uint **in_shape_ndim,
                       const mx_uint ***in_shape_data,
                       mx_uint *out_shape_size,
                       const mx_uint **out_shape_ndim,
                       const mx_uint ***out_shape_data,
                       mx_uint *aux_shape_size,
                       const mx_uint **aux_shape_ndim,
                       const mx_uint ***aux_shape_data,
                       int *complete) {
  Symbol *s = static_cast<Symbol*>(sym);
  MXAPIThreadLocalEntry *ret = MXAPIThreadLocalStore::Get();
  bool succ;
  API_BEGIN();
  if (keys == nullptr && num_args != 0) {
    ret->arg_shapes.clear();
    for (mx_uint i = 0; i < num_args; ++i) {
      ret->arg_shapes.push_back(TShape(arg_shape_data + arg_ind_ptr[i],
                                       arg_shape_data + arg_ind_ptr[i+1]));
    }
    succ = s->InferShape(&(ret->arg_shapes), &(ret->out_shapes), &(ret->aux_shapes));
  } else {
    std::unordered_map<std::string, TShape> kwargs;
    for (mx_uint i = 0; i < num_args; ++i) {
      kwargs[keys[i]] = TShape(arg_shape_data + arg_ind_ptr[i],
                               arg_shape_data + arg_ind_ptr[i+1]);
    }
    succ = s->InferShape(kwargs, &(ret->arg_shapes), &(ret->out_shapes), &(ret->aux_shapes));
  }
  if (succ) {
    MXAPIThreadLocalEntry::SetupShapeArrayReturn(
        ret->arg_shapes, &(ret->arg_shape_ndim), &(ret->arg_shape_data));
    MXAPIThreadLocalEntry::SetupShapeArrayReturn(
        ret->out_shapes, &(ret->out_shape_ndim), &(ret->out_shape_data));
    MXAPIThreadLocalEntry::SetupShapeArrayReturn(
        ret->aux_shapes, &(ret->aux_shape_ndim), &(ret->aux_shape_data));
    *in_shape_size = static_cast<mx_uint>(ret->arg_shapes.size());
    *in_shape_ndim = dmlc::BeginPtr(ret->arg_shape_ndim);
    *in_shape_data = dmlc::BeginPtr(ret->arg_shape_data);
    *out_shape_size = static_cast<mx_uint>(ret->out_shapes.size());
    *out_shape_ndim = dmlc::BeginPtr(ret->out_shape_ndim);
    *out_shape_data = dmlc::BeginPtr(ret->out_shape_data);
    *aux_shape_size = static_cast<mx_uint>(ret->aux_shapes.size());
    *aux_shape_ndim = dmlc::BeginPtr(ret->aux_shape_ndim);
    *aux_shape_data = dmlc::BeginPtr(ret->aux_shape_data);
    *complete = 1;
  } else {
    *complete = 0;
  }
  API_END();
}

int MXExecutorForward(ExecutorHandle handle, bool is_train) {
  API_BEGIN();
  Executor *exec = static_cast<Executor*>(handle);
  exec->Forward(is_train);
  API_END();
}

int MXExecutorBackward(ExecutorHandle handle,
                       mx_uint len,
                       NDArrayHandle *head_grads) {
  API_BEGIN();
  Executor *exec = static_cast<Executor*>(handle);
  std::vector<NDArray> ndarrays;
  NDArray **args_ptr = reinterpret_cast<NDArray**>(head_grads);
  for (mx_uint i = 0; i < len; ++i) {
    ndarrays.push_back(*args_ptr[i]);
  }
  exec->Backward(ndarrays);
  API_END();
}

int MXExecutorOutputs(ExecutorHandle handle,
                      mx_uint *out_size,
                      NDArrayHandle **out) {
  MXAPIThreadLocalEntry *ret = MXAPIThreadLocalStore::Get();
  API_BEGIN();
  Executor *exec = static_cast<Executor*>(handle);
  std::vector<NDArray> heads = exec->outputs();
  ret->ret_handles.resize(heads.size());
  for (size_t i = 0; i < heads.size(); ++i) {
    NDArray *ptr = new NDArray();
    *ptr = heads[i];
    ret->ret_handles[i] = ptr;
  }
  *out_size = heads.size();
  *out = dmlc::BeginPtr(ret->ret_handles);
  API_END();
}

int MXExecutorBind(SymbolHandle symbol_handle,
                   int dev_mask,
                   int dev_id,
                   mx_uint len,
                   NDArrayHandle *in_args,
                   NDArrayHandle *arg_grad_store,
                   mx_uint *grad_req_type,
                   mx_uint aux_states_len,
                   NDArrayHandle *aux_states,
                   ExecutorHandle *out) {
  API_BEGIN();
  Symbol *symb = static_cast<Symbol*>(symbol_handle);
  Context ctx = Context(dev_mask, dev_id);
  NDArray **in_args_ptr = reinterpret_cast<NDArray**>(in_args);
  NDArray **arg_grad_ptr = reinterpret_cast<NDArray**>(arg_grad_store);
  NDArray **aux_states_ptr = reinterpret_cast<NDArray**>(aux_states);
  std::vector<NDArray> in_args_vec;
  std::vector<NDArray> arg_grad_vec;
  std::vector<OpReqType> grad_req_vec;
  std::vector<NDArray> aux_states_vec;
  for (mx_uint i = 0; i < len; ++i) {
    in_args_vec.push_back(*(in_args_ptr[i]));
    if (arg_grad_ptr[i] == nullptr) {
      arg_grad_vec.push_back(NDArray());
      grad_req_vec.push_back(kNullOp);
    } else {
      arg_grad_vec.push_back(*(arg_grad_ptr[i]));
      grad_req_vec.push_back(static_cast<OpReqType>(grad_req_type[i]));
    }
  }
  for (mx_uint i = 0; i < aux_states_len; ++i) {
    aux_states_vec.push_back(*(aux_states_ptr[i]));
  }
  *out = Executor::Bind(*symb, ctx, in_args_vec, arg_grad_vec, grad_req_vec, aux_states_vec);
  API_END();
}

//--------------------------------------------
// Part 5: IO Interface
//--------------------------------------------
int MXListDataIters(mx_uint *out_size,
                    DataIterCreator **out_array) {
  API_BEGIN();
  auto &vec = dmlc::Registry<DataIteratorReg>::List();
  *out_size = static_cast<mx_uint>(vec.size());
  *out_array = (DataIterCreator*)(dmlc::BeginPtr(vec));  //  NOLINT(*)
  API_END();
}

int MXDataIterGetIterInfo(DataIterCreator creator,
                                const char **name,
                                const char **description,
                                mx_uint *num_args,
                                const char ***arg_names,
                                const char ***arg_type_infos,
                                const char ***arg_descriptions) {
  DataIteratorReg *e = static_cast<DataIteratorReg *>(creator);
  return MXAPIGetFunctionRegInfo(e, name, description, num_args,
                                 arg_names, arg_type_infos, arg_descriptions);
}

int MXDataIterCreateIter(DataIterCreator creator,
                               int num_param,
                               const char **keys,
                               const char **vals,
                               DataIterHandle *out) {
  IIterator<DataBatch> *iter = nullptr;
  API_BEGIN();
  DataIteratorReg *e = static_cast<DataIteratorReg *>(creator);
  iter = e->body();
  std::vector<std::pair<std::string, std::string> > kwargs;
  for (int i = 0; i < num_param; ++i) {
    kwargs.push_back({std::string(keys[i]), std::string(vals[i])});
  }
  iter->Init(kwargs);
  iter->BeforeFirst();
  *out = iter;
  API_END_HANDLE_ERROR(delete iter);
}

int MXDataIterFree(DataIterHandle handle) {
  API_BEGIN();
  delete static_cast<IIterator<DataBatch> *>(handle);
  API_END();
}

int MXDataIterBeforeFirst(DataIterHandle handle) {
  API_BEGIN();
  static_cast<IIterator<DataBatch>* >(handle)->BeforeFirst();
  API_END();
}

int MXDataIterNext(DataIterHandle handle, int *out) {
  API_BEGIN();
  *out = static_cast<IIterator<DataBatch>* >(handle)->Next();
  API_END();
}

int MXDataIterGetLabel(DataIterHandle handle, NDArrayHandle *out) {
  API_BEGIN();
  DataBatch db = static_cast<IIterator<DataBatch>* >(handle)->Value();
<<<<<<< HEAD
  *out = &db.data[1];
=======
  *out = new NDArray(db.data[1], 0);
>>>>>>> c18ea83a
  API_END();
}

int MXDataIterGetData(DataIterHandle handle, NDArrayHandle *out) {
  API_BEGIN();
  DataBatch db = static_cast<IIterator<DataBatch>* >(handle)->Value();
<<<<<<< HEAD
  *out = &db.data[0];
=======
  *out = new NDArray(db.data[0], 0);
  API_END();
}

int MXKVStoreInit(int num, int* keys, NDArrayHandle* vals) {
  API_BEGIN();
  std::vector<int> v_keys(num);
  std::vector<NDArray> v_vals(num);
  for (int i = 0; i < num; ++i) {
    v_keys[i] = keys[i];
    v_vals[i] = *static_cast<NDArray*>(vals[i]);
  }
  KVStore::Get()->Init(v_keys, v_vals);
  API_END();
}

int MXKVStorePush(int num, int* keys, NDArrayHandle* vals) {
  API_BEGIN();
  std::vector<int> v_keys(num);
  std::vector<NDArray> v_vals(num);
  for (int i = 0; i < num; ++i) {
    v_keys[i] = keys[i];
    v_vals[i] = *static_cast<NDArray*>(vals[i]);
  }
  KVStore::Get()->Push(v_keys, v_vals);
  API_END();
}

int MXKVStorePull(int num, int* keys, NDArrayHandle* vals) {
  API_BEGIN();
  std::vector<int> v_keys(num);
  std::vector<NDArray*> v_vals(num);
  for (int i = 0; i < num; ++i) {
    v_keys[i] = keys[i];
    v_vals[i] = static_cast<NDArray*>(vals[i]);
  }
  KVStore::Get()->Pull(v_keys, v_vals);
  API_END();
}

int MXKVStoreStart() {
  API_BEGIN();
  KVStore::Get()->Start();
  API_END();
}

int MXKVStoreStop() {
  API_BEGIN();
  KVStore::Get()->Stop();
  API_END();
}

int MXKVStoreSetUpdater(MXKVStoreUpdater updater) {
  API_BEGIN();
  auto updt = [updater](int key, const NDArray& recv, NDArray* local) {
    NDArray* recv_copy = new NDArray();
    *recv_copy = recv;
    NDArray* local_copy = new NDArray();
    *local_copy = *local;
    updater(key, recv_copy, local_copy);
  };

  KVStore::Get()->set_updater(updt);
>>>>>>> c18ea83a
  API_END();
}<|MERGE_RESOLUTION|>--- conflicted
+++ resolved
@@ -331,6 +331,8 @@
 
 int MXNDArrayFree(NDArrayHandle handle) {
   API_BEGIN();
+  std::cout << handle << std::endl;
+  std::cout << static_cast<NDArray*>(handle)->shape().Size() << std::endl;
   delete static_cast<NDArray*>(handle);
   API_END();
 }
@@ -824,21 +826,14 @@
 int MXDataIterGetLabel(DataIterHandle handle, NDArrayHandle *out) {
   API_BEGIN();
   DataBatch db = static_cast<IIterator<DataBatch>* >(handle)->Value();
-<<<<<<< HEAD
   *out = &db.data[1];
-=======
-  *out = new NDArray(db.data[1], 0);
->>>>>>> c18ea83a
   API_END();
 }
 
 int MXDataIterGetData(DataIterHandle handle, NDArrayHandle *out) {
   API_BEGIN();
   DataBatch db = static_cast<IIterator<DataBatch>* >(handle)->Value();
-<<<<<<< HEAD
   *out = &db.data[0];
-=======
-  *out = new NDArray(db.data[0], 0);
   API_END();
 }
 
@@ -901,6 +896,5 @@
   };
 
   KVStore::Get()->set_updater(updt);
->>>>>>> c18ea83a
   API_END();
 }