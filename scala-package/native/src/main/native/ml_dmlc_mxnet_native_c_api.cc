#include <iostream>
#include <cstdlib>
#include <functional>
#include <mxnet/ndarray.h>
#include <mxnet/kvstore.h>
#include <mxnet/symbolic.h>
#include <mxnet/c_api.h>

#include "jni_helper_func.h"
#include "ml_dmlc_mxnet_native_c_api.h" // generated by javah

JNIEXPORT jint JNICALL Java_ml_dmlc_mxnet_LibInfo_mxNDArrayCreateNone(JNIEnv *env, jobject obj, jobject ndArrayHandle) {
  NDArrayHandle out;
  int ret = MXNDArrayCreateNone(&out);
  jclass ndClass = env->GetObjectClass(ndArrayHandle);
  jfieldID ptr = env->GetFieldID(ndClass, "value", "J");
  env->SetLongField(ndArrayHandle, ptr, (long)out);
  return ret;
}

JNIEXPORT jint JNICALL Java_ml_dmlc_mxnet_LibInfo_mxNDArrayCreate(JNIEnv *env, jobject obj,
                                                              jintArray shape,
                                                              jint ndim,
                                                              jint devType,
                                                              jint devId,
                                                              jint delayAlloc,
                                                              jobject ndArrayHandle) {
  jint *shapeArr = env->GetIntArrayElements(shape, NULL);
  NDArrayHandle out;
  int ret = MXNDArrayCreate((mx_uint *)shapeArr, (mx_uint)ndim, devType, devId, delayAlloc, &out);
  env->ReleaseIntArrayElements(shape, shapeArr, 0);
  jclass ndClass = env->GetObjectClass(ndArrayHandle);
  jfieldID ptr = env->GetFieldID(ndClass, "value", "J");
  env->SetLongField(ndArrayHandle, ptr, (long)out);
  return ret;
}

JNIEXPORT jint JNICALL Java_ml_dmlc_mxnet_LibInfo_mxNDArrayWaitAll(JNIEnv *env, jobject obj) {
  return MXNDArrayWaitAll();
}

JNIEXPORT jint JNICALL Java_ml_dmlc_mxnet_LibInfo_mxListFunctions(JNIEnv *env, jobject obj, jobject functions) {
  // Base.FunctionHandle.constructor
  jclass fhClass = env->FindClass("ml/dmlc/mxnet/Base$RefLong");
  jmethodID fhConstructor = env->GetMethodID(fhClass,"<init>","(J)V");

  // scala.collection.mutable.ListBuffer append method
  jclass listClass = env->FindClass("scala/collection/mutable/ListBuffer");
  jmethodID listAppend = env->GetMethodID(listClass,
    "$plus$eq", "(Ljava/lang/Object;)Lscala/collection/mutable/ListBuffer;");

  // Get function list
  FunctionHandle *outArray;
  mx_uint outSize;
  int ret = MXListFunctions(&outSize, &outArray);
  for (int i = 0; i < outSize; ++i) {
    FunctionHandle fhAddr = outArray[i];
    jobject fhObj = env->NewObject(fhClass, fhConstructor, (long)fhAddr);
    env->CallObjectMethod(functions, listAppend, fhObj);
  }
  return ret;
}

JNIEXPORT jint JNICALL Java_ml_dmlc_mxnet_LibInfo_mxFuncDescribe(JNIEnv *env, jobject obj,
                                                              jobject funcHandle,
                                                              jobject nUsedVars,
                                                              jobject nScalars,
                                                              jobject nMutateVars,
                                                              jobject typeMask) {
  jlong funcPtr = getLongField(env, funcHandle);

  mx_uint numUseVars;
  mx_uint numScalars;
  mx_uint numMutateVars;
  int type;
  int ret = MXFuncDescribe((FunctionHandle)funcPtr, &numUseVars,
                            &numScalars, &numMutateVars, &type);

  jclass refIntClass = env->FindClass("ml/dmlc/mxnet/Base$RefInt");
  jfieldID value = env->GetFieldID(refIntClass, "value", "I");
  env->SetIntField(nUsedVars, value, (jint)numUseVars);
  env->SetIntField(nScalars, value, (jint)numScalars);
  env->SetIntField(nMutateVars, value, (jint)numMutateVars);
  env->SetIntField(typeMask, value, (jint)type);

  return ret;
}

JNIEXPORT jint JNICALL Java_ml_dmlc_mxnet_LibInfo_mxFuncGetInfo(JNIEnv *env, jobject obj,
                                                              jobject funcHandle,
                                                              jobject name,
                                                              jobject desc,
                                                              jobject numArgs,
                                                              jobject argNames,
                                                              jobject argTypes,
                                                              jobject argDescs) {
  jlong funcPtr = getLongField(env, funcHandle);

  const char *cName;
  const char *cDesc;
  mx_uint cNumArgs;
  const char **cArgNames;
  const char **cArgTypes;
  const char **cArgDescs;
  int ret = MXFuncGetInfo((FunctionHandle)funcPtr,
                          &cName, &cDesc, &cNumArgs,
                          &cArgNames, &cArgTypes, &cArgDescs);

  jclass refIntClass = env->FindClass("ml/dmlc/mxnet/Base$RefInt");
  jfieldID valueInt = env->GetFieldID(refIntClass, "value", "I");

  jclass refStringClass = env->FindClass("ml/dmlc/mxnet/Base$RefString");
  jfieldID valueStr = env->GetFieldID(refStringClass, "value", "Ljava/lang/String;");

  // scala.collection.mutable.ListBuffer append method
  jclass listClass = env->FindClass("scala/collection/mutable/ListBuffer");
  jmethodID listAppend = env->GetMethodID(listClass, "$plus$eq",
      "(Ljava/lang/Object;)Lscala/collection/mutable/ListBuffer;");

  env->SetObjectField(name, valueStr, env->NewStringUTF(cName));
  env->SetObjectField(desc, valueStr, env->NewStringUTF(cDesc));
  env->SetIntField(numArgs, valueInt, (jint)cNumArgs);
  for (int i = 0; i < cNumArgs; ++i) {
    env->CallObjectMethod(argNames, listAppend, env->NewStringUTF(cArgNames[i]));
    env->CallObjectMethod(argTypes, listAppend, env->NewStringUTF(cArgTypes[i]));
    env->CallObjectMethod(argDescs, listAppend, env->NewStringUTF(cArgDescs[i]));
  }

  return ret;
}

JNIEXPORT jint JNICALL Java_ml_dmlc_mxnet_LibInfo_mxFuncInvoke(JNIEnv *env, jobject obj,
                                                            jobject funcHandle,
                                                            jlongArray useVars,
                                                            jfloatArray scalarArgs,
                                                            jlongArray mutateVars) {
  jlong funcPtr = getLongField(env, funcHandle);

  jlong *cUseVars = env->GetLongArrayElements(useVars, NULL);
  jfloat *cScalarArgs = env->GetFloatArrayElements(scalarArgs, NULL);
  jlong *cMutateVars = env->GetLongArrayElements(mutateVars, NULL);
  int ret = MXFuncInvoke((FunctionHandle)funcPtr,
                         (NDArrayHandle *)cUseVars,
                         (mx_float *)cScalarArgs,
                         (NDArrayHandle *)cMutateVars);
  env->ReleaseLongArrayElements(useVars, cUseVars, 0);
  env->ReleaseFloatArrayElements(scalarArgs, cScalarArgs, 0);
  env->ReleaseLongArrayElements(mutateVars, cMutateVars, 0);
  return ret;
}

JNIEXPORT jint JNICALL Java_ml_dmlc_mxnet_LibInfo_mxNDArrayGetShape(JNIEnv *env, jobject obj,
                                                                jobject ndArrayHandle,
                                                                jobject ndimRef,
                                                                jobject dataBuf) {
  jlong ndArrayPtr = getLongField(env, ndArrayHandle);

  mx_uint ndim;
  const mx_uint *pdata;
  int ret = MXNDArrayGetShape((NDArrayHandle)ndArrayPtr, &ndim, &pdata);

  // fill dataBuf
  jclass integerClass = env->FindClass("java/lang/Integer");
  jmethodID newInteger = env->GetMethodID(integerClass, "<init>", "(I)V");

  jclass arrayClass = env->FindClass("scala/collection/mutable/ArrayBuffer");
  jmethodID arrayAppend = env->GetMethodID(arrayClass,
    "$plus$eq", "(Ljava/lang/Object;)Lscala/collection/mutable/ArrayBuffer;");
  for (int i = 0; i < ndim; ++i) {
    jobject data = env->NewObject(integerClass, newInteger, pdata[i]);
    env->CallObjectMethod(dataBuf, arrayAppend, data);
  }

  // set ndimRef
  jclass refIntClass = env->FindClass("ml/dmlc/mxnet/Base$RefInt");
  jfieldID valueInt = env->GetFieldID(refIntClass, "value", "I");
  env->SetIntField(ndimRef, valueInt, ndim);

  return ret;
}

JNIEXPORT jint JNICALL Java_ml_dmlc_mxnet_LibInfo_mxNDArraySyncCopyToCPU(JNIEnv *env, jobject obj,
                                                                      jobject ndArrayHandle,
                                                                      jfloatArray data,
                                                                      jint size) {
  jlong ndArrayPtr = getLongField(env, ndArrayHandle);

  jfloat *pdata = env->GetFloatArrayElements(data, NULL);
  int ret = MXNDArraySyncCopyToCPU((NDArrayHandle)ndArrayPtr, (mx_float *)pdata, size);
  env->ReleaseFloatArrayElements(data, pdata, 0); // copy back to java array automatically
  return ret;
}

JNIEXPORT jint JNICALL Java_ml_dmlc_mxnet_LibInfo_mxNDArraySlice(JNIEnv *env, jobject obj,
                                                                      jobject ndArrayHandle,
                                                                      jint start,
                                                                      jint end,
                                                                      jobject slicedHandle) {
  jclass refLongClass = env->FindClass("ml/dmlc/mxnet/Base$RefLong");
  jfieldID refLongFid = env->GetFieldID(refLongClass, "value", "J");
  jlong ndArrayPtr = env->GetLongField(ndArrayHandle, refLongFid);
  NDArrayHandle out;
  int ret = MXNDArraySlice((NDArrayHandle)ndArrayPtr, start, end, &out);
  env->SetLongField(slicedHandle, refLongFid, (jlong)out);
  return ret;
}

JNIEXPORT jint JNICALL Java_ml_dmlc_mxnet_LibInfo_mxNDArraySyncCopyFromCPU
  (JNIEnv *env, jobject obj, jobject ndArrayHandle, jfloatArray sourceArr, jint arrSize) {
  jlong arrayPtr = getLongField(env, ndArrayHandle);
  jfloat *sourcePtr = env->GetFloatArrayElements(sourceArr, NULL);
  int ret = MXNDArraySyncCopyFromCPU((NDArrayHandle)arrayPtr, (const mx_float *)sourcePtr, arrSize);
  env->ReleaseFloatArrayElements(sourceArr, sourcePtr, 0);
  return ret;
}

// The related c api MXKVStoreSetUpdater function takes a c function pointer as its parameter,
// while we write java functions here in scala-package.
// Thus we have to wrap the function in a java object, and run env->CallVoidMethod(obj) once updater is invoked,
// which implies the function registered to KVStore must be stateful.
// This is why we re-implement MXKVStoreSetUpdater as follows.
JNIEXPORT jint JNICALL Java_ml_dmlc_mxnet_LibInfo_mxKVStoreSetUpdater(JNIEnv *env, jobject obj,
                                                                      jobject kvStoreHandle,
                                                                      jobject updaterFuncObj,
                                                                      jobject updaterHandle) {
  // get kv store ptr
  jlong kvStorePtr = getLongField(env, kvStoreHandle);

  jobject updaterFuncObjGlb = env->NewGlobalRef(updaterFuncObj);
  jobject updaterHandleGlb = env->NewGlobalRef(updaterHandle);
  std::function<void(int, const mxnet::NDArray&, mxnet::NDArray*)> updt
  = [env, updaterFuncObjGlb, updaterHandleGlb](int key, const mxnet::NDArray& recv, mxnet::NDArray* local) {
    // find java updater method
    jclass updtClass = env->GetObjectClass(updaterFuncObjGlb);
    jmethodID updtFunc = env->GetMethodID(updtClass,
      "update", "(ILml/dmlc/mxnet/NDArray;Lml/dmlc/mxnet/NDArray;Ljava/lang/Object;)V");

    // find java NDArray constructor
    jclass ndPtrClass = env->FindClass("ml/dmlc/mxnet/Base$RefLong");
    jmethodID ndPtrConstructor = env->GetMethodID(ndPtrClass, "<init>","(J)V");
    jclass ndObjClass = env->FindClass("ml/dmlc/mxnet/NDArray");
    jmethodID ndObjConstructor = env->GetMethodID(ndObjClass, "<init>", "(Lml/dmlc/mxnet/Base$RefLong;Z)V");

    mxnet::NDArray *recvCopy = new mxnet::NDArray();
    *recvCopy = recv;
    jobject jNdRecvCopyPtr = env->NewObject(ndPtrClass, ndPtrConstructor, (long)recvCopy);
    jobject jNdRecvCopy = env->NewObject(ndObjClass, ndObjConstructor, jNdRecvCopyPtr, true);

    mxnet::NDArray *localCopy = new mxnet::NDArray();
    *localCopy = *local;
    jobject jNdLocalCopyPtr = env->NewObject(ndPtrClass, ndPtrConstructor, (long)localCopy);
    jobject jNdLocalCopy = env->NewObject(ndObjClass, ndObjConstructor, jNdLocalCopyPtr, true);

    env->CallVoidMethod(updaterFuncObjGlb, updtFunc, key, jNdRecvCopy, jNdLocalCopy, updaterHandleGlb);
    env->DeleteGlobalRef(updaterFuncObjGlb);
    env->DeleteGlobalRef(updaterHandleGlb);
  };
  try {
    static_cast<mxnet::KVStore*>((KVStoreHandle)kvStorePtr)->set_updater(updt);
  } catch(dmlc::Error &except) {
    // It'll be too complicated to set & get mx error in jni code.
    // thus simply return -1 to indicate a failure.
    // Notice that we'll NOT be able to run MXGetLastError
    // to get the error message after this function fails.
    return -1;
  }
  return 0;
}

JNIEXPORT jint JNICALL Java_ml_dmlc_mxnet_LibInfo_mxKVStoreCreate(JNIEnv *env, jobject obj,
                                                                  jstring name,
                                                                  jobject kvStoreHandle) {
  jclass refLongClass = env->FindClass("ml/dmlc/mxnet/Base$RefLong");
  jfieldID refLongFid = env->GetFieldID(refLongClass, "value", "J");

  KVStoreHandle out;
  const char *type = env->GetStringUTFChars(name, 0);
  int ret = MXKVStoreCreate(type, &out);
  env->ReleaseStringUTFChars(name, type);

  env->SetLongField(kvStoreHandle, refLongFid, (jlong)out);
  return ret;
}

JNIEXPORT jint JNICALL Java_ml_dmlc_mxnet_LibInfo_mxKVStoreInit(JNIEnv *env, jobject obj,
                                                                jobject kvStoreHandle,
                                                                jint len,
                                                                jintArray keys,
                                                                jlongArray values) {
  // get kv store ptr
  jlong kvStorePtr = getLongField(env, kvStoreHandle);

  jint *keyArray = env->GetIntArrayElements(keys, NULL);
  jlong *valueArray = env->GetLongArrayElements(values, NULL);
  int ret = MXKVStoreInit((KVStoreHandle) kvStorePtr,
                          (mx_uint) len,
                          (const int *) keyArray,
                          (NDArrayHandle *) valueArray);
  env->ReleaseIntArrayElements(keys, keyArray, 0);
  env->ReleaseLongArrayElements(values, valueArray, 0);
  return ret;
}

JNIEXPORT jint JNICALL Java_ml_dmlc_mxnet_LibInfo_mxKVStorePush(JNIEnv *env, jobject obj,
                                                                jobject kvStoreHandle,
                                                                jint len,
                                                                jintArray keys,
                                                                jlongArray values,
                                                                jint priority) {
  // get kv store ptr
  jlong kvStorePtr = getLongField(env, kvStoreHandle);

  jint *keyArray = env->GetIntArrayElements(keys, NULL);
  jlong *valueArray = env->GetLongArrayElements(values, NULL);
  int ret = MXKVStorePush((KVStoreHandle)kvStorePtr,
                          (mx_uint)len,
                          (const int *)keyArray,
                          (NDArrayHandle *)valueArray,
                          priority);
  env->ReleaseIntArrayElements(keys, keyArray, 0);
  env->ReleaseLongArrayElements(values, valueArray, 0);
  return ret;
}

JNIEXPORT jint JNICALL Java_ml_dmlc_mxnet_LibInfo_mxKVStorePull(JNIEnv *env, jobject obj,
                                                                jobject kvStoreHandle,
                                                                jint len,
                                                                jintArray keys,
                                                                jlongArray outs,
                                                                jint priority) {
  // get kv store ptr
  jlong kvStorePtr = getLongField(env, kvStoreHandle);

  jint *keyArray = env->GetIntArrayElements(keys, NULL);
  jlong *outArray = env->GetLongArrayElements(outs, NULL);
  int ret = MXKVStorePull((KVStoreHandle)kvStorePtr,
                          (mx_uint)len,
                          (const int *)keyArray,
                          (NDArrayHandle *)outArray,
                          priority);
  env->ReleaseIntArrayElements(keys, keyArray, 0);
  env->ReleaseLongArrayElements(outs, outArray, 0);
  return ret;
}

JNIEXPORT jint JNICALL Java_ml_dmlc_mxnet_LibInfo_mxKVStoreGetType
  (JNIEnv *env, jobject obj, jobject kvStoreHandle, jobject kvType) {
  jlong kvStorePtr = getLongField(env, kvStoreHandle);
  const char *type;
  int ret = MXKVStoreGetType((KVStoreHandle)kvStorePtr, &type);
  jclass refStringClass = env->FindClass("ml/dmlc/mxnet/Base$RefString");
  jfieldID valueStr = env->GetFieldID(refStringClass, "value", "Ljava/lang/String;");
  env->SetObjectField(kvType, valueStr, env->NewStringUTF(type));
  return ret;
}

JNIEXPORT jint JNICALL Java_ml_dmlc_mxnet_LibInfo_mxKVStoreSendCommmandToServers
  (JNIEnv *env, jobject obj, jobject kvStoreHandle, jint head, jstring body) {
  jlong kvStorePtr = getLongField(env, kvStoreHandle);
  const char *bodyCStr = env->GetStringUTFChars(body, 0);
  int ret = MXKVStoreSendCommmandToServers((KVStoreHandle)kvStorePtr, head, bodyCStr);
  env->ReleaseStringUTFChars(body, bodyCStr);
  return ret;
}

JNIEXPORT jint JNICALL Java_ml_dmlc_mxnet_LibInfo_mxKVStoreBarrier
  (JNIEnv *env, jobject obj, jobject kvStoreHandle) {
  jlong kvStorePtr = getLongField(env, kvStoreHandle);
  return MXKVStoreBarrier((KVStoreHandle)kvStorePtr);
}

JNIEXPORT jint JNICALL Java_ml_dmlc_mxnet_LibInfo_mxKVStoreGetGroupSize
  (JNIEnv *env, jobject obj, jobject kvStoreHandle, jobject sizeRef) {
  jlong kvStorePtr = getLongField(env, kvStoreHandle);
  int size;
  int ret = MXKVStoreGetGroupSize((KVStoreHandle)kvStorePtr, &size);
  setIntField(env, sizeRef, size);
  return ret;
}

JNIEXPORT jint JNICALL Java_ml_dmlc_mxnet_LibInfo_mxKVStoreGetRank
  (JNIEnv *env, jobject obj, jobject kvStoreHandle, jobject rankRef) {
  jlong kvStorePtr = getLongField(env, kvStoreHandle);
  int rank;
  int ret = MXKVStoreGetRank((KVStoreHandle)kvStorePtr, &rank);
  setIntField(env, rankRef, rank);
  return ret;
}

JNIEXPORT jint JNICALL Java_ml_dmlc_mxnet_LibInfo_mxExecutorOutputs
  (JNIEnv *env, jobject obj, jobject executorHandle, jobject outputs) {

  jlong executorPtr = getLongField(env, executorHandle);
  mx_uint outSize;
  NDArrayHandle *out;
  int ret = MXExecutorOutputs((ExecutorHandle)executorPtr, &outSize, &out);

  // Base.ExecutorHandle.constructor
  jclass ndArrayClass = env->FindClass("ml/dmlc/mxnet/Base$RefLong");
  jmethodID ndArrayConstructor = env->GetMethodID(ndArrayClass,"<init>","(J)V");

  // fill java outputs
  jclass arrayClass = env->FindClass("scala/collection/mutable/ArrayBuffer");
  jmethodID arrayAppend = env->GetMethodID(arrayClass,
    "$plus$eq", "(Ljava/lang/Object;)Lscala/collection/mutable/ArrayBuffer;");
  for (int i = 0; i < outSize; ++i) {
    jobject ndArray = env->NewObject(ndArrayClass, ndArrayConstructor, (long)out[i]);
    env->CallObjectMethod(outputs, arrayAppend, ndArray);
  }

  return ret;
}

JNIEXPORT jint JNICALL Java_ml_dmlc_mxnet_LibInfo_mxExecutorFree
  (JNIEnv * env, jobject obj, jobject handle) {
  jlong ptr = getLongField(env, handle);
  return MXExecutorFree((ExecutorHandle) ptr);
}

JNIEXPORT jint JNICALL Java_ml_dmlc_mxnet_LibInfo_mxExecutorForward
  (JNIEnv * env, jobject obj, jobject handle, jint isTrain) {
  jlong ptr = getLongField(env, handle);
  return MXExecutorForward((ExecutorHandle)ptr, (int)isTrain);
}

JNIEXPORT jint JNICALL Java_ml_dmlc_mxnet_LibInfo_mxExecutorBackward
  (JNIEnv * env, jobject obj, jobject handle, jint gradsSize, jlongArray grads) {
  jlong executorPtr = getLongField(env, handle);
  jlong *gradArr = env->GetLongArrayElements(grads, NULL);
  int ret = MXExecutorBackward((ExecutorHandle)executorPtr,
                               (mx_uint)gradsSize,
                               (NDArrayHandle *)gradArr);
  env->ReleaseLongArrayElements(grads, gradArr, 0);
  return ret;
}

JNIEXPORT jint JNICALL Java_ml_dmlc_mxnet_LibInfo_mxExecutorPrint
  (JNIEnv * env, jobject obj, jobject handle, jobject debugStr) {
  jlong ptr = getLongField(env, handle);
  const char *retDebugStr;
  int ret = MXExecutorPrint((ExecutorHandle)handle, &retDebugStr);
  setStringField(env, debugStr, retDebugStr);
  return ret;
}

JNIEXPORT jint JNICALL Java_ml_dmlc_mxnet_LibInfo_mxExecutorSetMonitorCallback
  (JNIEnv *env, jobject obj, jobject handle, jobject callbackFuncObj) {
  jlong executorPtr = getLongField(env, handle);
  jobject callbackFuncObjGlb = env->NewGlobalRef(callbackFuncObj);
  std::function<void(const char *, NDArrayHandle)> callback
  = [env, callbackFuncObjGlb](const char *name, NDArrayHandle array) {
    // find java callback method
    jclass callbackClass = env->GetObjectClass(callbackFuncObjGlb);
    jmethodID invokeFunc = env->GetMethodID(callbackClass,
      "invoke", "(Ljava/lang/String;Lml/dmlc/mxnet/Base$RefLong;)V");

    jstring jname = env->NewStringUTF(name);
    // ndArray handle
    jclass ndHandleClass = env->FindClass("ml/dmlc/mxnet/Base$RefLong");
    jmethodID ndHandleCont = env->GetMethodID(ndHandleClass,"<init>","(J)V");
    jobject jNDArrayHandle = env->NewObject(ndHandleClass, ndHandleCont, (long)array);

    env->CallVoidMethod(callbackFuncObjGlb, invokeFunc, jname, jNDArrayHandle);
    env->DeleteGlobalRef(callbackFuncObjGlb);
  };
  /* TODO: we need to modify Executor::SetMonitorCallback, make it take std::function as param
  try {
    mxnet::Executor *exec = static_cast<mxnet::Executor*>((ExecutorHandle)executorPtr);
    exec->SetMonitorCallback(callback);
  } catch(dmlc::Error &except) {
    // It'll be too complicated to set & get mx error in jni code.
    // thus simply return -1 to indicate a failure.
    // Notice that we'll NOT be able to run MXGetLastError
    // to get the error message after this function fails.
    return -1;
  }
  */
  return 0;
}

JNIEXPORT jstring JNICALL Java_ml_dmlc_mxnet_LibInfo_mxGetLastError(JNIEnv * env, jobject obj) {
  char *tmpstr = "MXNetError";
  jstring rtstr = env->NewStringUTF(tmpstr);
  return rtstr;
}

JNIEXPORT jint JNICALL Java_ml_dmlc_mxnet_LibInfo_mxNDArrayFree(JNIEnv * env, jobject obj, jobject ndArrayHandle) {
  // TODO
  puts("Free ndarray called");
  return 0;
<<<<<<< HEAD
}

//IO funcs
JNIEXPORT jint JNICALL Java_ml_dmlc_mxnet_LibInfo_mxListDataIters
  (JNIEnv * env, jobject obj, jobject creators) {
  // Base.FunctionHandle.constructor
    jclass chClass = env->FindClass("ml/dmlc/mxnet/Base$RefLong");
    jmethodID chConstructor = env->GetMethodID(chClass,"<init>","(J)V");

    // scala.collection.mutable.ListBuffer append method
    jclass listClass = env->FindClass("scala/collection/mutable/ListBuffer");
    jmethodID listAppend = env->GetMethodID(listClass,
      "$plus$eq", "(Ljava/lang/Object;)Lscala/collection/mutable/ListBuffer;");

    // Get function list
    DataIterCreator *outArray;
    mx_uint outSize;
    int ret = MXListDataIters(&outSize, &outArray);
    for (int i = 0; i < outSize; ++i) {
      DataIterCreator chAddr = outArray[i];
      jobject chObj = env->NewObject(chClass, chConstructor, (long)chAddr);
      env->CallObjectMethod(creators, listAppend, chObj);
    }
    return ret;
}

JNIEXPORT jint JNICALL Java_ml_dmlc_mxnet_LibInfo_mxDateIterCreateIter
  (JNIEnv * env, jobject obj, jobject creator,
   jobjectArray jkeys, jobjectArray jvals, jobject dataIterHandle) {
  //keys and values
  int paramSize = env->GetArrayLength(jkeys);
  char** keys = new char*[paramSize];
  char** vals = new char*[paramSize];
  jstring jkey, jval;
  for(int i=0; i<paramSize; i++) {
    jkey = (jstring) env->GetObjectArrayElement(jkeys, i);
    keys[i] = (char*)env->GetStringUTFChars(jkey, 0);
    jval = (jstring) env->GetObjectArrayElement(jvals, i);
    vals[i] = (char*)env->GetStringUTFChars(jval, 0);
  }

//  printf("paramSize: %d\n", paramSize);
//  for(int i=0; i<paramSize; i++) {
//    printf("key: %s\t",keys[i]);
//    printf("value: %s\n", vals[i]);
//  }

  //create iter
  jlong creatorPtr = getLongField(env, creator);
  DataIterHandle out;
  int ret = MXDataIterCreateIter((DataIterCreator)creatorPtr,
                                  (mx_uint) paramSize,
                                  (const char**) keys,
                                  (const char**) vals,
                                  &out);
  jclass hClass = env->GetObjectClass(dataIterHandle);
  jfieldID ptr = env->GetFieldID(hClass, "value", "J");
  env->SetLongField(dataIterHandle, ptr, (long)out);

  //release const char*
  for(int i=0; i<paramSize; i++) {
      jkey = (jstring) env->GetObjectArrayElement(jkeys, i);
      env->ReleaseStringUTFChars(jkey,(const char*)keys[i]);
      jval = (jstring) env->GetObjectArrayElement(jvals, i);
      env->ReleaseStringUTFChars(jval,(const char*)vals[i]);
  }
  return ret;
}

JNIEXPORT jint JNICALL Java_ml_dmlc_mxnet_LibInfo_mxDataIterGetIterInfo
  (JNIEnv * env, jobject obj, jobject creator, jobject jname,
   jobject jdesc, jobject jargNames, jobject jargTypeInfos, jobject jargDescs) {
  jlong creatorPtr = getLongField(env, creator);
  const char* name;
  const char* description;
  mx_uint numArgs;
  const char** argNames;
  const char** argTypeInfos;
  const char** argDescs;
  int ret = MXDataIterGetIterInfo((DataIterCreator)creatorPtr,
                                   &name,
                                   &description,
                                   &numArgs,
                                   &argNames,
                                   &argTypeInfos,
                                   &argDescs);

  jclass refStringClass = env->FindClass("ml/dmlc/mxnet/Base$RefString");
  jfieldID valueStr = env->GetFieldID(refStringClass, "value", "Ljava/lang/String;");
  //set params
  env->SetObjectField(jname, valueStr, env->NewStringUTF(name));
  env->SetObjectField(jdesc, valueStr, env->NewStringUTF(description));
  jclass listClass = env->FindClass("scala/collection/mutable/ListBuffer");
  jmethodID listAppend = env->GetMethodID(listClass,
    "$plus$eq", "(Ljava/lang/Object;)Lscala/collection/mutable/ListBuffer;");
  for(int i=0; i<numArgs; i++) {
    env->CallObjectMethod(jargNames, listAppend, env->NewStringUTF(argNames[i]));
    env->CallObjectMethod(jargTypeInfos, listAppend, env->NewStringUTF(argTypeInfos[i]));
    env->CallObjectMethod(jargDescs, listAppend, env->NewStringUTF(argDescs[i]));
  }
  return ret;
}

JNIEXPORT jint JNICALL Java_ml_dmlc_mxnet_LibInfo_mxDataIterFree
  (JNIEnv *env, jobject obj, jobject handle) {
  jlong handlePtr = getLongField(env, handle);
  int ret = MXDataIterFree((DataIterHandle) handlePtr);
  return ret;
}

JNIEXPORT jint JNICALL Java_ml_dmlc_mxnet_LibInfo_mxDataIterBeforeFirst
  (JNIEnv *env, jobject obj, jobject handle) {
  jlong handlePtr = getLongField(env, handle);
  int ret = MXDataIterBeforeFirst((DataIterHandle) handlePtr);
  return ret;
}

JNIEXPORT jint JNICALL Java_ml_dmlc_mxnet_LibInfo_mxDataIterNext
  (JNIEnv *env, jobject obj, jobject handle, jobject out) {
  jlong handlePtr = getLongField(env, handle);
  int cout;
  int ret = MXDataIterNext((DataIterHandle)handlePtr, &cout);
  setIntField(env, out, cout);
  return ret;
}

JNIEXPORT jint JNICALL Java_ml_dmlc_mxnet_LibInfo_mxDataIterGetLabel
  (JNIEnv *env, jobject obj, jobject handle, jobject ndArrayHandle) {
  jlong handlePtr = getLongField(env, handle);
  NDArrayHandle out;
  int ret = MXDataIterGetLabel((DataIterHandle)handlePtr, &out);
  jclass refLongClass = env->FindClass("ml/dmlc/mxnet/Base$RefLong");
  jfieldID refLongFid = env->GetFieldID(refLongClass, "value", "J");
  env->SetLongField(ndArrayHandle, refLongFid, (jlong)out);
  return ret;
}

JNIEXPORT jint JNICALL Java_ml_dmlc_mxnet_LibInfo_mxDataIterGetData
  (JNIEnv *env, jobject obj, jobject handle, jobject ndArrayHandle) {
  jlong handlePtr = getLongField(env, handle);
  NDArrayHandle out;
  int ret = MXDataIterGetData((DataIterHandle)handlePtr, &out);
  jclass refLongClass = env->FindClass("ml/dmlc/mxnet/Base$RefLong");
  jfieldID refLongFid = env->GetFieldID(refLongClass, "value", "J");
  env->SetLongField(ndArrayHandle, refLongFid, (jlong)out);
  return ret;
}

JNIEXPORT jint JNICALL Java_ml_dmlc_mxnet_LibInfo_mxDataIterGetIndex
  (JNIEnv *env, jobject obj, jobject handle, jobject outIndex, jobject outSize) {
  jlong handlePtr = getLongField(env, handle);
  uint64_t* coutIndex;
  uint64_t coutSize;
  int ret = MXDataIterGetIndex((DataIterHandle)handlePtr, &coutIndex, &coutSize);
  //set field
  setLongField(env, outSize, (long)coutSize);
  // scala.collection.mutable.ListBuffer append method
  jclass listClass = env->FindClass("scala/collection/mutable/ListBuffer");
  jmethodID listAppend = env->GetMethodID(listClass,
    "$plus$eq", "(Ljava/lang/Object;)Lscala/collection/mutable/ListBuffer;");

//  printf("outSize: %ld\n", coutSize);
  for(int i=0; i<coutSize; i++) {
//    printf("%ld\t", coutIndex[i]);
    env->CallObjectMethod(outIndex, listAppend, (jlong)coutIndex[i]);
  }
  return ret;
}

JNIEXPORT jint JNICALL Java_ml_dmlc_mxnet_LibInfo_mxDataIterGetPadNum
  (JNIEnv *env, jobject obj, jobject handle, jobject pad) {
  jlong handlePtr = getLongField(env, handle);
  int cpad;
  int ret = MXDataIterGetPadNum((DataIterHandle)handlePtr, &cpad);
  setIntField(env, pad, cpad);
  return ret;
=======
>>>>>>> ee51492c
}<|MERGE_RESOLUTION|>--- conflicted
+++ resolved
@@ -488,7 +488,6 @@
   // TODO
   puts("Free ndarray called");
   return 0;
-<<<<<<< HEAD
 }
 
 //IO funcs
@@ -665,6 +664,4 @@
   int ret = MXDataIterGetPadNum((DataIterHandle)handlePtr, &cpad);
   setIntField(env, pad, cpad);
   return ret;
-=======
->>>>>>> ee51492c
 }